--- conflicted
+++ resolved
@@ -357,15 +357,11 @@
 				panel_misc.add_field("Internal oversampling:", None)
 				create_field("spectral_sampling", panel_misc.add_field("   Spectral (default = -1)", Entry))
 				create_field("spatial_sampling", panel_misc.add_field("   Spatial (default = -1)", Entry))
-<<<<<<< HEAD
-				create_field("mcp", panel_misc.add_field("Minimum compliant instrument", Checkbutton, default=1, height=1000))
+				create_field("mci", panel_misc.add_field("Minimum compliant instrument", Checkbutton, default=1, height=1000))
 				create_field("flux_psfcore", panel_misc.add_field("Flux PSF core calib", Checkbutton))
-=======
-				create_field("mci", panel_misc.add_field("Minimum compliant instrument", Checkbutton, default=1, height=1000))
-				
+
 				det_choices = list(parameter_actions["detector"].choices)
 				create_field("detector", panel_misc.add_field("Near-IR detector", OptionMenu, extra=det_choices))
->>>>>>> a4bed528
 
 
 				def OnClick():
