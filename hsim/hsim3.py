--- conflicted
+++ resolved
@@ -351,12 +351,9 @@
 				panel_misc.add_field("Internal oversampling:", None)
 				create_field("spectral_sampling", panel_misc.add_field("   Spectral (default = -1)", Entry))
 				create_field("spatial_sampling", panel_misc.add_field("   Spatial (default = -1)", Entry))
-<<<<<<< HEAD
+				create_field("mcp", panel_misc.add_field("Minimum compliant instrument", Checkbutton, default=1, height=1000))
 				create_field("flux_psfcore", panel_misc.add_field("Flux PSF core calib", Checkbutton))
-=======
-				create_field("mcp", panel_misc.add_field("Minimum compliant instrument", Checkbutton, default=1, height=1000))
-
->>>>>>> 2dc8eb13
+
 
 				def OnClick():
 					input_parameters["config_file"] = "GUI"
