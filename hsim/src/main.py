--- conflicted
+++ resolved
@@ -408,12 +408,8 @@
 	else:
 		n_observations = 1 # no dedicated sky observation
 	
-<<<<<<< HEAD
-	
-	if det_switch == False:    
-=======
-	if det_switch == "False":    
->>>>>>> 84b4a3b3
+
+	if det_switch == False:
 		noise_cube_total = np.sqrt(noise_cube_object + n_observations*noise_cube_back + n_observations*noise_cube_dark + n_observations*noise_cube_thermal + n_observations*noise_cube_read_noise**2)
 	else:
 		noise_cube_total = np.sqrt(noise_cube_object + n_observations*noise_cube_back + n_observations*noise_cube_dark + n_observations*noise_cube_thermal + n_observations*noise_cube_read_noise**2 + \
