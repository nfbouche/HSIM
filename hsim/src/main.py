--- conflicted
+++ resolved
@@ -54,12 +54,8 @@
 		
 		'extra_jitter': Residual telescope jitter. 1 or 2 x separated numbers [mas]
 		'detector_systematics': Boolean - use detector systematics
-<<<<<<< HEAD
+		'detector_trim': Boolean - trim to detector size
 		'detector_tmp_path':  Directory to save interim detector files
-=======
-		'detector_trim': Boolean - trim to detector size
-		'detector_tmp_path':  Directory to save interim detector files		
->>>>>>> ffe80853
 		'telescope_temp': Telescope temperature [K]
 		'adr': Boolean - turn ADR on or off
 		'mcp': Boolean - Use minimum compliant instrument
@@ -93,11 +89,8 @@
 			Conf('FPRS temperature [C]', 'HSM_FPRS', 'fprs_temp'),
 			Conf('Moon', 'HSM_MOON', 'moon_illumination'),
 			Conf('ADR', 'HSM_ADR', 'adr'),
-<<<<<<< HEAD
+		    Conf('Trimmed', 'HSM_TRIM', 'detector_trim'),
 			Conf('MCP', 'HSM_MCP', 'mcp'),
-=======
-		    Conf('Trimmed', 'HSM_TRIM', 'detector_trim'),
->>>>>>> ffe80853
 			Conf('Detectors', 'HSM_DET', 'detector_systematics'),
 			Conf('Seed', 'HSM_SEED', 'noise_seed'),
 			Conf('AO', 'HSM_AO', 'ao_mode'),
@@ -116,7 +109,7 @@
 	str2bool("mcp")
 	str2bool("detector_systematics")
 	str2bool("detector_trim")
-	
+
 	if input_parameters["detector_systematics"] == True:
 		simulation_conf.append(Conf('Detectors tmp path', 'HSM_DDIR', 'detector_tmp_path'))
 	
@@ -155,24 +148,16 @@
 
 	# Check HCAO configuration
 	if input_parameters["ao_mode"] == "HCAO":
-		
+
 		logging.warning("HCAO mode is experimental. Please use with caution the results.")
-		
+
 		if input_parameters["spaxel_scale"] !=  "4x4":
 			logging.error("4x4 spaxel scale must be used for the HCAO mode.")
 			return
 		if input_parameters["grating"] in ["V+R", "Iz", "z-high"]:
 			logging.error("V+R, Iz, and z-high gratings are not compatible with the HCAO mode.")
 			return
-<<<<<<< HEAD
-		
-		if input_parameters["exposure_time"]*input_parameters["n_exposures"] > 10.:
-			logging.warning("The total exposure time (DIT*NDIT) should be < 10s since field rotation is not simulated by HSIM")
-		
-		
-=======
-
->>>>>>> ffe80853
+		
 		if input_parameters["adr"]:
 			logging.warning("Disabling standard ADR simulation for HCAO")
 			input_parameters["adr"] = False
@@ -347,17 +332,12 @@
 	grating = input_parameters["grating"]
 	det_switch = input_parameters["detector_systematics"]
 	det_trim  = input_parameters["detector_trim"]
-	# Cut cubes to correct size if using detector systematics and generate detectors 
+	# Cut cubes to correct size if using detector systematics and generate detectors
 	if (det_switch == True or det_trim == True) and grating != "V+R":
 		logging.info("Trimming datacubes to correct size")
 		output_cube_spec = trim_cube(output_cube_spec, verbose=True)
-<<<<<<< HEAD
-	elif det_switch == True and grating == "V+R":
+	elif (det_switch == True or det_trim == True) and grating == "V+R":
 		logging.warning("IR detector systematics selected for visible grating. Ignoring detector systematics.")
-=======
-	elif (det_switch == True or det_trim == True) and grating == "V+R":
-		logging.warning("IR detector systematics selected for visibile grating. Ignoring detector systematics.")
->>>>>>> ffe80853
 		det_switch = False
 	
 	output_cube_spec, output_back_emission, output_transmission, read_noise, dark_current, thermal_background = \
